--- conflicted
+++ resolved
@@ -22,11 +22,8 @@
 
 local DEFAULT_LINES_PER_PAGE = 14
 
-<<<<<<< HEAD
-=======
 local init_done = false
 
->>>>>>> c3ebfdb1
 local table_empty = function(table)
     -- see https://stackoverflow.com/a/1252776
     local next = next
@@ -116,19 +113,10 @@
     if item.type == "collection" then
         table.insert(self.paths, item.key)
         self:displayCollection(item.key)
-<<<<<<< HEAD
-    elseif item.wildcard_collection ~= nil then
-        table.insert(self.paths, "root")
-        self:displaySearchResults("")
-    elseif item.is_label ~= nil then
-        -- nop
-    else
-=======
     elseif item.type == "wildcard_collection"  then
         table.insert(self.paths, "root")
         self:displaySearchResults("")
     elseif item.type == "item" then
->>>>>>> c3ebfdb1
         self.download_dialog = InfoMessage:new{
             text = _("Downloading file"),
             timeout = 5,
@@ -195,16 +183,7 @@
 
 function ZoteroBrowser:displaySearchResults(query)
     local items = ZoteroAPI.displaySearchResults(query)
-<<<<<<< HEAD
-    if table_empty(items) then
-        table.insert(items, 1, {
-            ["text"] = _("No Results"),
-            ["is_label"] = true,
-        })
-    end
-=======
     items = self:addEmptyLabelIfApplicable(items)
->>>>>>> c3ebfdb1
     self:setItems(items)
 end
 
@@ -214,20 +193,6 @@
     if collection_id == nil then
         table.insert(items, 1, {
             ["text"] = _("All Items"),
-<<<<<<< HEAD
-            ["wildcard_collection"] = true
-        })
-    end
-
-    if table_empty(items) then
-        table.insert(items, 1, {
-            ["text"] = _("No Items"),
-            ["is_label"] = true,
-        })
-    end
-
-    self:setItems(items)
-=======
             ["type"] = "wildcard_collection"
         })
     end
@@ -253,7 +218,6 @@
     attachments = self:addEmptyLabelIfApplicable(attachments)
 
     self:setItems(attachments)
->>>>>>> c3ebfdb1
 end
 
 function ZoteroBrowser:setItems(items)
@@ -268,13 +232,8 @@
 function Plugin:onDispatcherRegisterActions()
     Dispatcher:registerAction("zotero_browser_action", {
         category="none",
-<<<<<<< HEAD
-        event="ZoteroOpenAction",
-        title=_("Zotero Open"),
-=======
         event="ZoteroBrowserAction",
         title=_("Zotero Collection Browser"),
->>>>>>> c3ebfdb1
         general=true,
     })
     Dispatcher:registerAction("zotero_sync_action", {
@@ -344,11 +303,7 @@
             {
                 text = _("Browse"),
                 callback = function()
-<<<<<<< HEAD
-                    self:onZoteroOpenAction()
-=======
                     self:onZoteroBrowserAction()
->>>>>>> c3ebfdb1
                 end,
             },
             {
@@ -365,15 +320,12 @@
                 end,
                 sub_item_table = {
                     {
-<<<<<<< HEAD
-=======
                         text = _("Re-analyse local items"),
                         callback = function()
                             self:onZoteroReanalyzeAction()
                         end,
                     },
                     {
->>>>>>> c3ebfdb1
                         text = _("Resync entire collection"),
                         callback = function()
                             ZoteroAPI.resetSyncState()
@@ -431,10 +383,6 @@
                         callback = function()
                             self:setItemsPerPage()
                         end,
-<<<<<<< HEAD
-
-=======
->>>>>>> c3ebfdb1
                     },
                 }
             },
@@ -561,10 +509,6 @@
 
 function Plugin:setItemsPerPage()
     assert(ZoteroAPI.getSettings ~= nil)
-<<<<<<< HEAD
-	print("setting to " .. self:getItemsPerPage())
-=======
->>>>>>> c3ebfdb1
     self.items_per_page_dialog = SpinWidget:new {
         title_text = _("Set items per page"),
         value = self:getItemsPerPage(),
@@ -587,12 +531,6 @@
     return ZoteroAPI.getSettings():readSetting("items_per_page", DEFAULT_LINES_PER_PAGE)
 end
 
-<<<<<<< HEAD
-function Plugin:onZoteroOpenAction()
-    if not self:checkInitialized() then
-        return
-    end
-=======
 function Plugin:onZoteroBrowserAction()
     if not self:checkInitialized() then
         return
@@ -616,45 +554,8 @@
         local e = ZoteroAPI.syncAllItems(function(msg)
             Trapper:info(msg)
         end)
->>>>>>> c3ebfdb1
-
-    self.browser:init()
-    UIManager:show(self.zotero_dialog, "full", Geom:new{
-        w = Screen:getWidth(),
-        h = Screen:getHeight()
-    })
-    self.browser:displayCollection(nil)
-end
-
-<<<<<<< HEAD
-function Plugin:onZoteroSyncAction()
-    if not self:checkInitialized() then
-        return
-    end
-    UIManager:scheduleIn(1, function()
-        local e = ZoteroAPI.syncAllItems()
-
-        if e == nil then
-            UIManager:show(InfoMessage:new{
-                text = _("Success."),
-                timeout = 3,
-                icon = "check"
-            })
-        else
-            UIManager:show(InfoMessage:new{
-                text = e,
-                timeout = 3,
-                icon = "notice-warning"
-            })
-        end
-    end)
-
-    UIManager:show(InfoMessage:new{
-        text = _("Synchronizing Zotero library. This might take some time."),
-        timeout = 3,
-        icon = "notice-info"
-    })
-=======
+
+
         if e == nil then
             Trapper:info("Success")
         else
@@ -681,7 +582,6 @@
         else
             Trapper:info(e)
         end
->>>>>>> c3ebfdb1
 
     end)
 end
