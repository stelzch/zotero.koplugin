# Overview

Changed the sqlite data base structure such that it is aware of the relationship between different entities. Hopefully this will make it easier to propagate changes (e.g. deletion of a parent item removing attachments from view, etc).
The layout of the DB is loosely based on the one of the Zotero desktop client without implementing the advanced features.
To maintain compatibility the item info is still saved as a JSON blob in a separate table (itemData), which might become redundant at some point... **Note: Need to review if this is still the case after multiple updates and if database can be simplified**

# Development plan:

- [ ] Keep track and allow to open recent documents from plugin

- [ ] Fix known issues listed below

- [ ] Saved searches?

- [ ] Support extra meta data, e.g. tags or all authors

- [x] Get basic library sync functionality to work

<<<<<<< HEAD
- [ ] Fix known issues listed below

- [ ] Saved searches?

- [ ] Support extra meta data, e.g. tags or all authors
=======
	Mostly implemented (except deletion of collections) on 27/10/24

- [x] Display Zotero annotations on Koreader

# Known issues:
- [ ] When a file is opened from History / FileBrowser even after sync, the sdr is not updated
- [ ] Changing the color of an annotation on the device is not syncing with the server. It does work the other way around
- [ ] If an item has several attachments, the one opened by default (1st?) might not be the one you want
	- Workaround: long click should present a list of all attachments
	- Plan: define an order/default attachment? What does desktop client do?
- [ ] On device (KoBo Elipsa) the Sync complete message will not show up sometimes, however the sync will be succesfull
- [ ] Basic implementation working: but for nested collections there are still issues
- [x] 'All items' or search results don't open when clicked (inherited from devStelzch)
>>>>>>> 0c5069dd

### Random coding details:

- [ ] Make use of 'itemAttachments' table
	- [x] use it to track synced version
	- [ ] use it to identify children
	- [ ] Store all attachment details in there?
		- [ ] file name
		- [ ] file type
		- [ ] link type
		- [ ] 'title'

- [x] Make an 'itemAnnotation' table
	- [ ] use it to track synced version
	- [x] use it to identify parent

- [x] remove redundant code
	- Removed majority of redundant code, just need left some placeholder methods if they need to be re-implemented in the future
<<<<<<< HEAD

- [ ] proper implementation of libraries
	- [ ] set user and ID
	- [ ] use it to store version

- [ ] Detect downloaded files by checking file system? E.g. after database reset everything gets downloaded agin even if there is a local copy...

- [ ] Option to do a database re-check (to avoid complete re-sync)
=======

- [ ] proper implementation of libraries
	- [ ] set user and ID
	- [ ] use it to store version

- [ ] Detect downloaded files by checking file system? E.g. after database reset everything gets downloaded agin even if there is a local copy...
>>>>>>> 0c5069dd

- [ ] Option to do a database re-check (to avoid complete re-sync)

<<<<<<< HEAD
# Known issues:
- [ ] Changing the color of an annotation on the device is not syncing with the server. It does work the other way around
- [ ] If an item has several attachments, the one opened by default (1st?) might not be the one you want
	- Workaround: long click should present a list of all attachments
	- Plan: define an order/default attachment? What does desktop client do?
- [ ] On device (KoBo Elipsa) the Sync complete message will not show up sometimes, however the sync will be succesful
- [ ] Basic implementation working: but for nested collections there are still issues
- [x] 'All items' or search results don't open when clicked (inherited from devStelzch)
=======

>>>>>>> 0c5069dd

	Fixed 29/10/24

- [x] Search returns deleted items (inherited from devStelzch)

	Fixed 29/10/24

- [x] Offline collection functionality is currently disabled
	- Plan: use 'sync' column in collections table
	[x] use synced column in collections table
	[x] change routines that select offline collections to update 'synced' column

	Re-enabled 04/11/24

- [x] Opening non-pdf files currently leads to a crash if there are annotations as the page size routines do not work

	Fixed

- [x] Annotation sync to Zotero is currently disabled

	Re-enabled. 08/11/24
	Working, but Christoph's and my annotation system are still separate. Needs tidying

- [x] Re-sync library function currently not working:
	- 'collections' table is empty after re-sync for some reason. [I think this was bug in my code]
	- Workaround: delete zotero.db
	- Plan: maybe implement this programatically: delete (or better move db to backup file) to initiate re-sync?


- [x] Collection deletion not implemented yet; currently requires complete re-sync


- [x] Deleting annotations on Zotero does not seem to propagate to KOReader plugin if it already had been synced before deletion<|MERGE_RESOLUTION|>--- conflicted
+++ resolved
@@ -16,13 +16,6 @@
 
 - [x] Get basic library sync functionality to work
 
-<<<<<<< HEAD
-- [ ] Fix known issues listed below
-
-- [ ] Saved searches?
-
-- [ ] Support extra meta data, e.g. tags or all authors
-=======
 	Mostly implemented (except deletion of collections) on 27/10/24
 
 - [x] Display Zotero annotations on Koreader
@@ -36,7 +29,6 @@
 - [ ] On device (KoBo Elipsa) the Sync complete message will not show up sometimes, however the sync will be succesfull
 - [ ] Basic implementation working: but for nested collections there are still issues
 - [x] 'All items' or search results don't open when clicked (inherited from devStelzch)
->>>>>>> 0c5069dd
 
 ### Random coding details:
 
@@ -55,7 +47,6 @@
 
 - [x] remove redundant code
 	- Removed majority of redundant code, just need left some placeholder methods if they need to be re-implemented in the future
-<<<<<<< HEAD
 
 - [ ] proper implementation of libraries
 	- [ ] set user and ID
@@ -64,29 +55,7 @@
 - [ ] Detect downloaded files by checking file system? E.g. after database reset everything gets downloaded agin even if there is a local copy...
 
 - [ ] Option to do a database re-check (to avoid complete re-sync)
-=======
 
-- [ ] proper implementation of libraries
-	- [ ] set user and ID
-	- [ ] use it to store version
-
-- [ ] Detect downloaded files by checking file system? E.g. after database reset everything gets downloaded agin even if there is a local copy...
->>>>>>> 0c5069dd
-
-- [ ] Option to do a database re-check (to avoid complete re-sync)
-
-<<<<<<< HEAD
-# Known issues:
-- [ ] Changing the color of an annotation on the device is not syncing with the server. It does work the other way around
-- [ ] If an item has several attachments, the one opened by default (1st?) might not be the one you want
-	- Workaround: long click should present a list of all attachments
-	- Plan: define an order/default attachment? What does desktop client do?
-- [ ] On device (KoBo Elipsa) the Sync complete message will not show up sometimes, however the sync will be succesful
-- [ ] Basic implementation working: but for nested collections there are still issues
-- [x] 'All items' or search results don't open when clicked (inherited from devStelzch)
-=======
-
->>>>>>> 0c5069dd
 
 	Fixed 29/10/24
 
