local BaseUtil = require("ffi/util")
local LuaSettings = require("luasettings")
local https = require("ssl.https")
local ltn12 = require("ltn12")
local JSON = require("json")
local lfs = require("libs/libkoreader-lfs")
local sha2 = require("ffi/sha2")
local SQ3 = require("lua-ljsqlite3/init")
local logger = require("logger")
local Annotations = require("annotations")
local _ = require("gettext")
-- For my annotation routines:
local DocSettings = require("docsettings")
local Geom = require("ui/geometry")


-- Functions expect config parameter, a lua table with the following keys:
-- zotero_dir: Path to a directory where cache files will be stored
-- api_key: self-explanatory
--
-- Directory layout of zoteroapi
-- /zotero.db: SQLite3 database that contains JSON items & collections
-- /storage/<KEY>/filename.pdf: Actual PDF files
-- /storage/<KEY>/version: Version number of downloaded attachment
-- /meta.lua: Metadata containing library version, items etc.

local API = { ["version"] = "JA sqlite v0.9"}

local SUPPORTED_MEDIA_TYPES = {
    [1] = "application/pdf",
<<<<<<< HEAD
    [2] = "application/epub+zip"
=======
    [2] = "application/epub+zip",
    [3] = "text/html"
>>>>>>> c3ebfdb1
}

local ZOTERO_BASE_URL = "https://api.zotero.org"

local ZOTERO_DB_SCHEMA = [[
CREATE TABLE IF NOT EXISTS itemData (
	itemID INTEGER PRIMARY KEY,    
    value BLOB,
    FOREIGN KEY (itemID) REFERENCES items(itemID) ON DELETE CASCADE
);
CREATE TABLE IF NOT EXISTS items (    
	itemID INTEGER PRIMARY KEY,    
	itemTypeID INT NOT NULL,    
	libraryID INT NOT NULL,    
	key TEXT NOT NULL,    
	version INT NOT NULL DEFAULT 0,    
	synced INT NOT NULL DEFAULT 0,    
	UNIQUE (libraryID, key),    
	FOREIGN KEY (libraryID) REFERENCES libraries(libraryID) ON DELETE CASCADE
);
CREATE TABLE IF NOT EXISTS libraries (
	libraryID INTEGER PRIMARY KEY,
	type TEXT NOT NULL,
	editable INT NOT NULL,
	name TEXT NOT NUll,
	userID INT NOT NULL DEFAULT 0,
	version INT NOT NULL DEFAULT 0,
	storageVersion INT NOT NULL DEFAULT 0,
	lastSync INT NOT NULL DEFAULT 0
);
CREATE TABLE IF NOT EXISTS collections (    
	collectionID INTEGER PRIMARY KEY,
	collectionName TEXT NOT NULL,
	parentCollectionID INT DEFAULT NULL,
	libraryID INT NOT NULL,
	key TEXT NOT NULL,
	version INT NOT NULL DEFAULT 0,
	synced INT NOT NULL DEFAULT 0,
	UNIQUE (libraryID, key),
	FOREIGN KEY (libraryID) REFERENCES libraries(libraryID) ON DELETE CASCADE,
	FOREIGN KEY (parentCollectionID) REFERENCES collections(collectionID) ON DELETE CASCADE
);
CREATE TABLE IF NOT EXISTS collectionItems (
	collectionID INT NOT NULL,
	itemID INT NOT NULL,
	PRIMARY KEY(collectionID, itemID), 
	FOREIGN KEY (collectionID) REFERENCES collections(collectionID) ON DELETE CASCADE,
	FOREIGN KEY (itemID) REFERENCES items(itemID) ON DELETE CASCADE
);
CREATE TABLE IF NOT EXISTS itemTypes ( 
	itemTypeID INTEGER PRIMARY KEY, 
	typeName TEXT, 
	display INT DEFAULT 1 
);
CREATE TABLE IF NOT EXISTS itemAttachments ( 
	itemID INTEGER PRIMARY KEY, 
	parentItemID INT,
	syncedVersion INT NOT NULL DEFAULT 0,
	lastSync INT NOT NULL DEFAULT 0,
	FOREIGN KEY (itemID) REFERENCES items(itemID) ON DELETE CASCADE,
	FOREIGN KEY (parentItemID) REFERENCES items(itemID) ON DELETE CASCADE
);
CREATE TABLE IF NOT EXISTS itemAnnotations ( 
	itemID INTEGER PRIMARY KEY, 
	parentItemID INT,
	syncedVersion INT NOT NULL DEFAULT 0,
	FOREIGN KEY (itemID) REFERENCES items(itemID) ON DELETE CASCADE,
	FOREIGN KEY (parentItemID) REFERENCES items(itemID) ON DELETE CASCADE
);
]]

local ZOTERO_DB_INIT_ITEMTYPES = [[
INSERT INTO itemTypes(itemTypeID,typeName)
VALUES
(1,"annotation"          ),
(2,"artwork"             ),
(3,"attachment"          ),
(4,"audioRecording"      ),
(5,"bill"                ),
(6,"blogPost"            ),
(7,"book"                ),
(8,"bookSection"         ),
(9,"case"                ),
(10,"computerProgram"    ),
(11,"conferencePaper"    ),
(12,"dictionaryEntry"    ),
(13,"document"           ),
(14,"email"              ),
(15,"encyclopediaArticle"),
(16,"film"               ),
(17,"forumPost"          ),
(18,"hearing"            ),
(19,"instantMessage"     ),
(20,"interview"          ),
(21,"journalArticle"     ),
(22,"letter"             ),
(23,"magazineArticle"    ),
(24,"manuscript"         ),
(25,"map"                ),
(26,"newspaperArticle"   ),
(27,"note"               ),
(28,"patent"             ),
(29,"podcast"            ),
(30,"preprint"           ),
(31,"presentation"       ),
(32,"radioBroadcast"     ),
(33,"report"             ),
(34,"statute"            ),
(35,"thesis"             ),
(36,"tvBroadcast"        ),
(37,"videoRecording"     ),
(38,"webpage"            ),
(39,"dataset"            ),
(40,"standard"           );
]]


--local ZOTERO_CREATE_VIEWS = [[ 
--CREATE TEMPORARY TABLE IF NOT EXISTS supported_media_types (mime TEXT);
--INSERT INTO supported_media_types(mime) VALUES ('application/pdf'), ('application/epub+zip'), ('text/html') ON CONFLICT DO NOTHING;

--CREATE TEMPORARY TABLE IF NOT EXISTS supported_link_types (type TEXT);
--INSERT INTO supported_link_types(type) VALUES ('imported_file'), ('imported_url') ON CONFLICT DO NOTHING;

---- create view that holds metadata of the parent item. if it does not exist, it is equal to the item itself
--CREATE TEMPORARY VIEW IF NOT EXISTS attachment_data AS
--SELECT items.key AS key, items.value AS value, parents.key AS parent_key, coalesce(parents.value, items.value) AS parent_value
--FROM items
--LEFT JOIN items AS parents ON jsonb_extract(items.value, '$.data.parentItem') = parents.key
--WHERE
--(jsonb_extract(items.value, '$.data.itemType')  = 'attachment');


--CREATE TEMPORARY VIEW IF NOT EXISTS item_download_queue AS
---- A collection is a offline collection if it is in the respective table or any of its parent collections are 
---- in the respective table
--WITH RECURSIVE collection_hierarchy(key) AS
 --(SELECT key FROM offline_collections -- starting values are all collections inside the offline_collections table
  --UNION
  --SELECT collections.key              -- select all other keys of collections
  --FROM collections, collection_hierarchy 
  --WHERE jsonb_extract(collections.value, '$.data.parentCollection') = collection_hierarchy.key) -- whose parentCollection is the collection we just inserted
--SELECT attachment_data.key FROM attachment_data
--LEFT JOIN attachment_versions ON attachment_data.key = attachment_versions.key
--WHERE
---- must be an attachment with supported media type
--(jsonb_extract(value, '$.data.itemType') = 'attachment') AND
--(jsonb_extract(value, '$.data.linkMode') IN (SELECT type FROM supported_link_types)) AND
--(jsonb_extract(value, '$.data.contentType') IN (SELECT mime FROM supported_media_types)) AND
---- the item may not be deleted
--(jsonb_extract(value, '$.data.deleted') IS NOT 1)
---- and must belong to a collection in the offline collection hierarchy
--AND EXISTS (SELECT collection_hierarchy.key FROM collection_hierarchy INTERSECT SELECT value FROM json_each(jsonb_extract(attachment_data.parent_value, '$.data.collections')))
---- and local version must be lower than remote version (otherwise its considered up-to-date)
--AND coalesce((SELECT version FROM attachment_versions WHERE attachment_versions.key = attachment_data.key), 0) < jsonb_extract(attachment_data.value, '$.version');
--[[
-- select all pdf attachments present locally
local ZOTERO_CREATE_VIEWS = [[ 
CREATE TEMPORARY TABLE IF NOT EXISTS supported_link_types (type TEXT);
INSERT INTO supported_link_types(type) VALUES ('imported_file'), ('imported_url') ON CONFLICT DO NOTHING;

CREATE TEMPORARY VIEW IF NOT EXISTS local_pdf_items AS
SELECT
    items.key AS key,
    jsonb_extract(items.value, '$.data.filename') AS filename
FROM attachment_versions
LEFT JOIN items ON attachment_versions.key = items.key
WHERE
(jsonb_extract(items.value, '$.data.linkMode') IN (SELECT type FROM supported_link_types)) AND
(jsonb_extract(items.value, '$.data.contentType') = 'application/pdf');
]]
--]]

-- Make sure there is at least one item in libraries table: ony insert if table is empty:
local ZOTERO_DB_INIT_LIBS = [[
INSERT INTO libraries(type, editable, name) SELECT 'user',1,'' WHERE NOT EXISTS(SELECT libraryID FROM libraries);
]]

local ZOTERO_DB_INIT_COLLECTIONS = [[
-- only insert item if table is empty:
-- 'Fake collection' for items in root
INSERT INTO collections(collectionName, libraryID, key) SELECT '',1,'/' WHERE NOT EXISTS(SELECT collectionID FROM collections);
]]

local ZOTERO_DB_UPDATE_ITEM = [[
INSERT INTO items(itemTypeID, libraryID, key, version) SELECT itemTypeID, ?1, ?3, ?4 FROM itemTypes WHERE typeName IS ?2 
ON CONFLICT DO UPDATE SET itemTypeID = excluded.itemTypeID, version = excluded.version;
]]
local ZOTERO_DB_DELETE_ITEM = [[
DELETE FROM items WHERE key IS ?1
]]

local ZOTERO_DB_UPDATE_ITEMDATA = [[
INSERT INTO itemData(itemID, value) SELECT itemID,jsonb(?2) FROM items WHERE key IS ?1 
ON CONFLICT DO UPDATE SET value = excluded.value;
]]

local ZOTERO_DB_UPDATE_COLLECTION = [[
-- hardcoded libraryID = 1 for now
INSERT INTO collections(collectionName, parentCollectionID, libraryID , key, version) SELECT ?1, collectionID, 1, ?3, ?4 FROM collections WHERE key=?2
ON CONFLICT DO UPDATE SET collectionName = excluded.collectionName, version = excluded.version, parentCollectionID = excluded.parentCollectionID;
]]
local ZOTERO_DB_DELETE_COLLECTION = [[
DELETE FROM collections WHERE key IS ?1
]]
local ZOTERO_DB_UPDATE_PARENTCOLLECTION = [[
-- assume libraryID = 1 for now
UPDATE collections SET parentCollectionID = (SELECT collectionID FROM collections WHERE key = ?2) WHERE key=?1;
]]
local ZOTERO_DB_UPDATE_COLLECTION_ITEMS = [[
INSERT INTO collectionItems(collectionID, itemID) SELECT collections.collectionID, items.itemID FROM collections, items WHERE collections.key = ?1 AND items.key=?2
ON CONFLICT DO NOTHING;
]]
local ZOTERO_GET_COLLECTION_VERSION = [[ SELECT version, collectionID FROM collections WHERE key = ?; ]]

local ZOTERO_GET_DB_VERSION = [[ PRAGMA user_version; ]]

local ZOTERO_GET_ITEM = [[ SELECT json(value) 	FROM 
		itemData INNER JOIN items ON itemData.itemID = items.itemID WHERE items.key = ?; ]]

local ZOTERO_GET_OFFLINE_COLLECTION = [[ 
SELECT key FROM collections WHERE (synced > 0) AND (key = ?);
]]

local ZOTERO_ADD_OFFLINE_COLLECTION = [[ 
UPDATE collections
SET synced = 1
WHERE key=?;
]]

local ZOTERO_REMOVE_OFFLINE_COLLECTION = [[ 
UPDATE collections
SET synced = 0
WHERE key=?;
]]

local ZOTERO_QUERY_ITEMS = [[
WITH cid AS (SELECT collectionID AS ID FROM collections WHERE key = ?1) 
SELECT 
	key, 
	colname, 
	'collection' 
FROM (
	SELECT 
		key, 
		collectionName || '/' AS colname
	FROM collections, cid 
	WHERE parentCollectionID = cid.ID
	ORDER By colname)
UNION ALL
SELECT 
	key, 
	name, 
	type 
FROM (
	SELECT
	   items.key,
--		jsonb_extract(value, '$.data.title') AS title,
		---- if possible, prepend creator summary
		coalesce(jsonb_extract(value, '$.meta.creatorSummary') || ' - ', '') || jsonb_extract(value, '$.data.title') AS name,
		iif(items.itemTypeID = 3, 'attachment', 'item') AS type
	FROM 
		itemData INNER JOIN items ON itemData.itemID = items.itemID, cid
	WHERE
		itemData.itemID IN (
			SELECT itemID FROM collectionItems,cid WHERE collectionID = cid.ID
		)
	ORDER BY name
);
]]

local ZOTERO_GET_COLLECTION_ITEMS = [[
WITH cid AS (SELECT collectionID AS ID FROM collections WHERE key = ?1) 
SELECT
   items.key,
	---- if possible, prepend creator summary
	coalesce(jsonb_extract(value, '$.meta.creatorSummary') || ' - ', '') || jsonb_extract(value, '$.data.title') AS title,
	iif(items.itemTypeID = 3, 'attachment', 'item') AS type
FROM 
	itemData INNER JOIN items ON itemData.itemID = items.itemID, cid
WHERE
	itemData.itemID IN (
		SELECT itemID FROM collectionItems,cid WHERE collectionID = cid.ID
	)
;
--ORDER BY title);
]]

local ZOTERO_GET_COLLECTION_FOR_ITEM = [[
SELECT 
	collectionID
FROM 
	collectionItems INNER JOIN items USING (itemID)
WHERE
	key = ?
;
]]


local ZOTERO_GET_OFFLINE_COLLECTION_ATTACHMENTS = [[
SELECT
   items.key,
	---- if possible, prepend creator summary
	coalesce(jsonb_extract(value, '$.meta.creatorSummary') || ' - ', '') || jsonb_extract(value, '$.data.title') AS title,
	iif(items.itemTypeID = 3, 'attachment', 'item') AS type
FROM 
	itemData INNER JOIN items ON itemData.itemID = items.itemID
WHERE
	itemData.itemID IN (
		SELECT ItemID 
		FROM itemAttachments 
		WHERE
			parentItemID IN (
				SELECT itemID 
				FROM collectionItems INNER JOIN collections ON collections.collectionID = collectionItems.collectionID 
				WHERE synced = 1)  
	);
]]

local ZOTERO_SEARCH_ITEMS = [[
SELECT
    key,
    -- if possible, prepend creator summary
    coalesce(jsonb_extract(value, '$.meta.creatorSummary') || ' - ', '') || jsonb_extract(value, '$.data.title') AS title,
	iif(itemTypeID = 3, 'attachment', 'item') AS type
FROM itemData INNER JOIN items ON itemData.itemID = items.itemID 
WHERE
	itemData.itemID IN (SELECT parentItemID FROM itemAttachments)
AND title LIKE ?1
ORDER BY title;
]]

local ZOTERO_GET_ITEM_ATTACHMENTS = [[
SELECT
	key,
	jsonb_extract(value, '$.data.filename') AS filename,
	(jsonb_extract(value, '$.data.contentType') = 'application/pdf') AS is_pdf
FROM (itemAttachments INNER JOIN itemData ON itemData.itemID = itemAttachments.itemID) INNER JOIN items ON itemData.itemID = items.itemID 
WHERE
	itemAttachments.parentItemID IN (SELECT itemID FROM items WHERE key = ?1);
--ORDER BY is_pdf DESC, filename ASC;
]]

local ZOTERO_GET_ITEM_ANNOTATIONS_INFO = [[
SELECT
	key,
	version,
	syncedVersion
FROM 
	itemAnnotations INNER JOIN items ON itemAnnotations.itemID = items.itemID 
WHERE
	itemAnnotations.parentItemID IN (SELECT itemID FROM items WHERE key = ?1);
]]

local ZOTERO_UPSERT_ITEM_ATTACHMENTS = [[
INSERT INTO itemAttachments(itemID, parentItemID) SELECT i.itemID, p.itemID AS pID FROM items i, items p WHERE i.key = ?1 AND p.key=?2
ON CONFLICT DO UPDATE SET parentItemID = excluded.parentItemID;
]]

local ZOTERO_DELETE_ITEM_ATTACHMENT = [[
DELETE FROM itemAttachments WHERE itemID IN (SELECT itemID FROM items WHERE key IS ?);
]]

local ZOTERO_UPSERT_ITEM_ANNOTATIONS = [[
INSERT INTO itemAnnotations(itemID, parentItemID) SELECT i.itemID, p.itemID FROM items i, items p WHERE i.key = ?1 AND p.key=?2
ON CONFLICT DO UPDATE SET parentItemID = excluded.parentItemID;
]]

local ZOTERO_GET_ITEM_VERSION = [[ SELECT version, itemID FROM items WHERE key = ?; ]]

-- Return synced version according to database for item identified by its key. Also return lastest version and itemID 
local ZOTERO_GET_ATTACHMENT_VERSION = [[ 
SELECT syncedVersion, lastSync, version, items.itemID
FROM itemAttachments INNER JOIN items ON itemAttachments.itemID = items.itemID 
WHERE key = ?;
]]

-- set synced version using the itemID (not key!) as the 1st parameter, and version number as the 2nd
local ZOTERO_SET_ATTACHMENT_SYNCEDVERSION = [[ 
UPDATE itemAttachments SET syncedVersion = ?2, lastSync = unixepoch('now') WHERE itemID = ?1;
]]

-- set synced version using not key as the 1st parameter, and version number as the 2nd
local ZOTERO_SET_ATTACHMENT_SYNCEDVERSION_KEY = [[ 
UPDATE itemAttachments SET syncedVersion = ?2 WHERE itemID IN (SELECT itemID FROM items WHERE key = ?1);
]]

-- set lastSync to now for attachment with key specified by parameter 
local ZOTERO_SET_ATTACHMENT_LASTSYNC = [[ 
UPDATE itemAttachments SET lastSync = unixepoch('now') WHERE itemID IN (SELECT itemID FROM items WHERE key = ?);
]]

-- Return key, filename and lastSync for all locally synced attachments. 
local ZOTERO_GET_LOCAL_ATTACHMENT = [[ 
SELECT
	key,
	jsonb_extract(value, '$.data.filename'),
	lastSync
FROM (itemAttachments INNER JOIN itemData ON itemData.itemID = itemAttachments.itemID) INNER JOIN items ON itemData.itemID = items.itemID 
WHERE itemAttachments.syncedVersion > 0;
]]

local ZOTERO_GET_VERSION = [[ SELECT version FROM attachment_versions WHERE key = ?; ]]
local ZOTERO_SET_VERSION = [[
INSERT INTO attachment_versions(key,version)
       VALUES(?,?)
       ON CONFLICT DO UPDATE SET version = excluded.version;
]];

-- to check whether changes where made
local ZOTERO_DB_CHANGES = [[ SELECT changes() ]]

-- Return some basic stats about database
local ZOTERO_DB_STATS = [[
SELECT
	colls,
	allItems,
	attachments,
	annotations
FROM
	(
	SELECT
		COUNT(collectionID) AS colls
	FROM
		collections
	),(
	SELECT
		COUNT(itemID) AS allItems
	FROM
		items
	),(
	SELECT
		COUNT(itemID) AS attachments
	FROM
		itemAttachments
	),(
	SELECT
		COUNT(itemID) AS annotations
	FROM
		itemAnnotations
	)
	);
]]

local function file_exists(path)
    if path == nil then return nil end
    local info = lfs.attributes(path)
    --print(JSON.encode(info))
    return lfs.attributes(path) ~= nil
end

local function table_contains(t, search_value)
    for k, v in pairs(t) do
        if v == search_value then
            return true
        end
    end

    return false
end

local function file_slurp(path)
    if not file_exists(path) then
        return nil
    end
    local f = io.open(path, "r")

    if f == nil then
        return nil
    end

    local content = f:read("*all")
    f:close()
    return content
end

-- Open the sqlite database. When opening it for the first time also get the current database version.
-- If sqlite library is empty make sure the required tables are set up
function API.openDB()
    if API.db ~= nil then
        return API.db
    else
        API.db = SQ3.open(API.db_path)
		--API.db:exec(ZOTERO_CREATE_VIEWS)
		API.db:exec("PRAGMA foreign_keys=ON")
		--logger.info("Zotero: db opened with foreign keys enabled: ", tonumber(unpack(API.db:exec("PRAGMA foreign_keys")[1])))
		if API.getLibraryVersion() == 0 then
			logger.info("Zotero: db version is 0. Set up tables.")
			API.db:exec(ZOTERO_DB_SCHEMA)
			logger.info("Zotero: Set up user library.")
			API.db:rowexec(ZOTERO_DB_INIT_LIBS)
			local cnt = API.db:rowexec(ZOTERO_DB_CHANGES)
			if cnt ~= nil then 
				logger.info("Zotero: Changes in libraries table: ", tonumber(cnt))
			end
			local cnt = API.db:rowexec("SELECT COUNT(*) FROM itemTypes")
			if cnt == 0 then
				logger.info("Zotero: Set up user itemTypes.")
				API.db:exec(ZOTERO_DB_INIT_ITEMTYPES)
				local cnt = API.db:rowexec(ZOTERO_DB_CHANGES)
				if cnt ~= nil then 
					logger.info("Zotero: Changes in itemTypes table: ", tonumber(cnt))
				end
			end
			logger.info("Zotero: Set up root collection.")
			API.db:exec(ZOTERO_DB_INIT_COLLECTIONS)
		else
			logger.info("Zotero: Local db version: "..API.libVersion)
		end
        return API.db
    end

end

-- TODO: call this at appropriate time
function API.closeDB()
    if API.db ~= nil then
        API.db:close()
    end
    API.db = nil
    API.libVersion = nil
end

-- Initialise plugin by setting correct path and opening the sqlite database
function API.init(zotero_dir)
    API.zotero_dir = zotero_dir
    local settings_path = BaseUtil.joinPath(API.zotero_dir, "meta.lua")
    API.settings = LuaSettings:open(settings_path)

    API.storage_dir = BaseUtil.joinPath(API.zotero_dir, "storage")
    if not file_exists(API.storage_dir) then
        lfs.mkdir(API.storage_dir)
    end

    logger.dbg("Zotero: storage dir" .. API.storage_dir)

    API.db_path = BaseUtil.joinPath(API.zotero_dir, "zotero.db")
    logger.info("Zotero: opening db path ", API.db_path)
    local db = API.openDB()
    local stats = {}

    -- get file modification time (to provide some indication of 'version')
    local path = debug.getinfo(1, "S").source:sub(2)
	local ts = lfs.attributes(path, "modification")
	API.version = API.version.." ("..os.date("%Y-%m-%d %X",ts)..")" 
	logger.info("Zotero version: "..API.version)

	--API.checkItemData()
end

function API.getStats()
    local db = API.openDB()

	--local c, i, a, n = db:rowexec(ZOTERO_DB_STATS)
	local c = tonumber(db:rowexec("SELECT COUNT(*) FROM collections;"))
	local i = tonumber(db:rowexec("SELECT COUNT(*) FROM items;"))
	local a = tonumber(db:rowexec("SELECT COUNT(*) FROM itemAttachments;"))
	local n = tonumber(db:rowexec("SELECT COUNT(*) FROM itemAnnotations;"))
	local stats = { ["libVersion"] = API.getLibraryVersion(), ["collections"] = c, ["items"] = i, ["attachments"] = a, ["annotations"] = n }
	logger.info(JSON.encode(stats))
	
    return stats
end


function API.getAPIKey()
    return API.settings:readSetting("api_key")
end
function API.setAPIKey(api_key)
    API.settings:saveSetting("api_key", api_key)
    API.zoteroAcessVerified = false
end

function API.getUserID()
    return API.settings:readSetting("user_id")
end

function API.setUserID(user_id)
    API.settings:saveSetting("user_id", user_id)
    API.zoteroAcessVerified = false
end

function API.getWebDAVEnabled()
    return API.settings:isTrue("webdav_enabled")
end
function API.getWebDAVUser()
    return API.settings:readSetting("webdav_user")
end

function API.getWebDAVPassword()
    return API.settings:readSetting("webdav_password")
end

function API.getWebDAVUrl()
    return API.settings:readSetting("webdav_url")
end

function API.toggleWebDAVEnabled()
    API.settings:toggle("webdav_enabled")
end

function API.setWebDAVUser(user)
    API.settings:saveSetting("webdav_user", user)
end

function API.setWebDAVPassword(password)
    API.settings:saveSetting("webdav_password", password)
end

function API.setWebDAVUrl(url)
    API.settings:saveSetting("webdav_url", url)
end

function API.getLibraryVersion()
    if API.libVersion == nil then
		local db = API.openDB()
		local result, ncol = db:exec(ZOTERO_GET_DB_VERSION)
		assert(ncol == 1)
		local version = tonumber(result[1][1])
		API.libVersion = version
	end
    return API.libVersion
end

function API.setLibraryVersion(version)
    API.libVersion = tonumber(version)
    local db = API.openDB()
    local sql = "PRAGMA user_version = " .. tostring(API.libVersion) .. ";"
    db:exec(sql)
end

-- Retrieve underlying settings object to make changes from the outside
function API.getSettings()
    return API.settings
end

-- Retrieve underlying settings object to make changes from the outside
function API.getSettings()
    return API.settings
end


-- Check that a webdav connection works by performing a PROPFIND operation on the
-- URL with the associated credentials.
-- returns nil if no problems where found, otherwise error string
function API.checkWebDAV()
    local url = API.getWebDAVUrl()
    if url == nil then
        return "No WebDAV URL provided"
    end

    local user = API.getWebDAVUser()
    local pass = API.getWebDAVPassword()
    local headers = API.getWebDAVHeaders()

    local b, c, h = https.request {
        url = url,
        method = "PROPFIND",
        headers = headers
    }

    if c == 200 or c == 207 then
        return nil
    elseif c == 400 or c == 401 then
        return "Reached server, but access forbidden. Check username and password."
    end


end

-- List of zotero items that need to be synced to the server.  Items that are
-- modified will have a "key" property, new items will not carry this property.
function API.getModifiedItems()
    if API.modified_items == nil then
        API.modified_items = API.settings:readSetting("modified_items", {})
    end

    return API.modified_items
end

-- https get call which decodes JSON data 
function API.getZoteroData(page_url)

	local headers = API.zoteroHeader
	if headers == nil then
		return nil, "Error: Zotero header not set. Check user ID and API key"
	end
	local page_data = {}
	local r, c, h = https.request {
		method = "GET",
		url = page_url,
		headers = headers,
		sink = ltn12.sink.table(page_data)
	}
	local e = API.verifyResponse(r, c)
	if e ~= nil then 
		return nil, e 
	end
	-- convert table page_data into a string:
	local content = table.concat(page_data, "")
	local ok, result = pcall(JSON.decode, content)
	if ok then
		return result, h
	else	
		return nil, "Error: failed to parse JSON in response"		
	end    
end

-- Check the access provided by the Zotero API key
-- If needed, update info about library
function API.checkZoteroKey(page_url, headers)

	if API.access == nil then
		local result, e = API.getZoteroData(page_url)
		if result ~= nil then 
			logger.dbg("Zotero: Access: "..JSON.encode(result.access))
			--logger.info(header)
			local db = API.openDB()
			local sql = "SELECT userID FROM libraries WHERE libraryID=1;"
			local uID = db:rowexec(sql)
			if uID == 0 then
				-- userID has not been set yet. Should only happed for first ever sync...
				sql = ('UPDATE libraries SET userID=%i, name="%s", editable=%i WHERE libraryID=1;'):format(result.userID, result.username, 0)
				db:rowexec(sql)
			else
			-- should check that it is still the same user library and that we have sufficient access...
			end
			API.access = result.access
		else
			return nil, "Zotero API key check: "..e
		end
	end
	return API.access
end




-- This just syncs them to disk, it will not modify the Zotero collection!
function API.saveModifiedItems()
    API.settings:flush()
end

function API.verifyResponse(r, c)
    if r ~= 1 then
        return ("Error: " .. c)
    elseif c ~= 200 then
        return ("Error: API responded with status code " .. c)
    end

    return nil
end

function API.fetchCollectionSize(collection_url, headers)
    logger.dbg("Zotero: Determining size of '" .. collection_url .. "'")
    local r, c, h = https.request {
        method = "HEAD",
        url = collection_url,
        headers = headers
    }

    local e = API.verifyResponse(r, c)
    if e ~= nil then return nil, e end

    local total_results = tonumber(h["total-results"])
    if total_results == nil or total_results < 0 then
        return nil, "Error: could not determine number of items in library"
    end

    return tonumber(total_results)
end

-- Fetches a paginated URL collection.
--
-- If no callback is given, it returns an array containing all entries of the collection.
--
-- If a callback is given, it will be called with the entries on each page as they are fetched
-- and the function will return the version number.
-- The second parameter to callback is the percentage of completion
--
-- If an error occurs, the function will return nil and the error message as second parameter.
function API.fetchCollectionPaginated(collection_url, headers, callback)
    -- Try to determine the size
    local collection_size, e = API.fetchCollectionSize(collection_url, headers)
    if e ~= nil then return nil, e end

    logger.info(("Zotero: Fetching %s items."):format(collection_size))
    -- The API returns the results in pages with 100 entries each, loop accordingly.
    local items = {}
    local library_version = 0
    local step_size = 100
    for item_nr = 0, collection_size, step_size do
        local page_url = ("%s&limit=%i&start=%i"):format(collection_url, step_size, item_nr)

		local result, header = API.getZoteroData(page_url)
		if result == nil then return nil, header end
		library_version = header["last-modified-version"]
		
        local percentage = 100 * item_nr / collection_size
        if collection_size == 0 then
            percentage = 100
        end

        if callback then
            callback(result, percentage)
        else
            -- add items to the list we return in the end
            table.move(result, 1, #result, #items + 1, items)
        end
    end

    if callback then
        return library_version, nil
    else
        return items, nil
    end

end

-- Verify that we can access Zotero API
function API.verifyZoteroAccess()
	if API.zoteroAcessVerified then
		-- nothing to do here
	else
		local user_id = API.settings:readSetting("user_id", "")
		local api_key = API.settings:readSetting("api_key", "")

		if user_id == "" then
			return "Error: must set User ID"
		elseif api_key == "" then
			return "Error: must set API Key"
		end
		API.zoteroAcessVerified = true
		-- generate the headers we will need
		API.zoteroHeader = {
			["zotero-api-key"] = api_key,
			["zotero-api-version"] = "3"
		}
		-- generate the user library base URL
		API.userLibraryURL = ZOTERO_BASE_URL..("/users/%s"):format(user_id)
		-- check access of API key
		local key_url = API.userLibraryURL.."/keys/current"
		local access, e = API.checkZoteroKey(key_url, headers)
		if access == nil then
			return e
		end
	end
    return nil
end

function API.getHeaders(api_key)
    return {
        ["zotero-api-key"] = api_key,
        ["zotero-api-version"] = "3"
    }
end

-- Add/update attachments to itemAttachments db table
-- Input is a table of containing itemkey and parentkey pairs
function API.setItemAttachments(attachments)
    local db = API.openDB()
	local stmt_upsert_attachments = db:prepare(ZOTERO_UPSERT_ITEM_ATTACHMENTS)
	local stmt_check_collection = db:prepare(ZOTERO_GET_COLLECTION_FOR_ITEM)
	local stmt_delete = db:prepare(ZOTERO_DELETE_ITEM_ATTACHMENT)
	for item, parent in pairs(attachments) do
		if stmt_check_collection:reset():bind1(1, parent):step() then
			stmt_upsert_attachments:reset():bind(item, parent):step()
		else  -- parentItem is not part of a collection
			print("Deleting attachment "..item.." from itemsAttachment table")
			stmt_delete:reset():bind1(1, item):step()
		end
	end
	stmt_upsert_attachments:close()
end

-- Add/update annotations to itemAnnotations db table
-- Input is a table of containing item.key and parent.key pairs
function API.setAnnotations(annotations)
    local db = API.openDB()
	local stmt_upsert_annotations = db:prepare(ZOTERO_UPSERT_ITEM_ANNOTATIONS)
	for item, parent in pairs(annotations) do
		stmt_upsert_annotations:reset():bind(item, parent):step()
	end
	stmt_upsert_annotations:close()
end


<<<<<<< HEAD
    local headers = API.getHeaders(api_key)
    local items_url = ("https://api.zotero.org/users/%s/items?since=%s&includeTrashed=true"):format(user_id, since)
    local collections_url = ("https://api.zotero.org/users/%s/collections?since=%s&includeTrashed=true"):format(user_id, since)
=======
-- Fetch (new) items from Zotero server and organise them into the local sqlite database
function API.fetchZoteroItems(since, progress_callback)
    
    local callback = progress_callback or function() end
>>>>>>> c3ebfdb1

    local db = API.openDB()
    if since == nil then  since = API.getLibraryVersion() end
	-- verify access
    local e = API.verifyZoteroAccess()
    if e ~= nil then return e end
    
	local stmt_update_item = db:prepare(ZOTERO_DB_UPDATE_ITEM)
    local stmt_update_itemData = db:prepare(ZOTERO_DB_UPDATE_ITEMDATA)
	local stmt_get_ItemVersion = db:prepare(ZOTERO_GET_ITEM_VERSION)
	local stmt_delete_item = db:prepare(ZOTERO_DB_DELETE_ITEM)
	local stmt_update_collectionItems = db:prepare(ZOTERO_DB_UPDATE_COLLECTION_ITEMS)
	
    local headers = API.zoteroHeader
    
    local items_url = API.userLibraryURL..("/items?since=%s&includeTrashed=true"):format(since)
 
	local attachments = {}
	local annotations = {}
	
	local annotationTypes = Annotations.supportedZoteroTypes()
	
    local r, e = API.fetchCollectionPaginated(items_url, headers, function(partial_entries, percentage)
        callback(string.format("Syncing items %.0f%%", percentage))
        for i = 1, #partial_entries do
            -- Ruthlessly update our local items
            local item = partial_entries[i]
            local key = item.key
<<<<<<< HEAD

            -- Check if item was deleted.
            -- Server either sets deleted to true or 1, so we need to check for both
            if item.data ~= nil and (item.data.deleted == 1 or item.data.deleted == true) then
                items[key] = nil
            else
                items[key] = item
            end
=======
            
            if item.data.deleted then
				logger.info("Item "..key.." has been deleted.")
				-- check if we have this item in the local database; if so, delete it:
				local res = stmt_get_ItemVersion:reset():bind(key):step()
				if res ~= nil then 
					stmt_delete_item:reset():bind(key):step()
				end
			else  -- not a deleted item, so we might want to add it to the local database

				-- remove some unused data
				item.links = nil
				item.library = nil

				stmt_update_item:reset():bind(1, item.data.itemType, key, item.version):step()
				stmt_update_itemData:reset():bind(key, JSON.encode(item)):step()
				
				-- Set the correct collection(s) for this item:
				if item.data.collections ~= nil then
					--if #item.data.collections > 1 then print("Item "..item.key.." is in ", #item.data.collections , " collections: ") end
					if item.data.collections[1] == nil then -- no collection specified: put in root directory
						stmt_update_collectionItems:reset():bind('/', item.key):step()
					else  -- some items might be in more than one collection, so loop over collections
						for i, coll in pairs(item.data.collections) do
							-- This works, but maybe better check if collection exists first? Then could delete item if collection no longer there...
							stmt_update_collectionItems:reset():bind(coll, item.key):step()
						end
					end
				end
				
				-- Check if it is a (supported) attachment or annotation
				-- If so, add it to the relevant table
				if (item.data.itemType == 'attachment' 
					and table_contains(SUPPORTED_MEDIA_TYPES, item.data.contentType)) then
						attachments[key] = item.data.parentItem or key -- if there is no parent item then use the item as its own parent
				elseif (item.data.itemType == 'annotation' 
						and table_contains(annotationTypes, item.data.annotationType)) then
					annotations[key] = item.data.parentItem
				end
			end
>>>>>>> c3ebfdb1
        end
    end)

	-- next is used to check whether table has entries. 
	-- Apparently defining it as a local var makes this more efficient.
	local next = next	
	-- deal with attachment items:
	if next(attachments) ~= nil then
		API.setItemAttachments(attachments)
	end
	
	-- deal with annotation items:
	if next(annotations) ~= nil then
		API.setAnnotations(annotations)
	end
	
	if e ~= nil then return e end
end

-- Fetch (new) collections from Zotero server and organise them into the local sqlite database
function API.fetchZoteroCollections(since, progress_callback)

    local callback = progress_callback or function() end

    local db = API.openDB()
    if since == nil then  since = API.getLibraryVersion() end
	-- verify access
    local e = API.verifyZoteroAccess()
    if e ~= nil then return e end

    -- to check whether changes where made
	local stmt_changes = db:prepare(ZOTERO_DB_CHANGES)
	
    local headers = API.zoteroHeader
    
    local collections_url = API.userLibraryURL..("/collections?since=%s&includeTrashed=true"):format(since)

	-- next is used to check whether table has entries. Apparently defining it as a local var makes this more efficient.
	local next = next	
    
    -- Prepare sql commands
	local stmt_update_collection = db:prepare(ZOTERO_DB_UPDATE_COLLECTION)
	local stmt_delete_collection = db:prepare(ZOTERO_DB_DELETE_COLLECTION)
	local stmt_get_collectionVersion = db:prepare(ZOTERO_GET_COLLECTION_VERSION)

	local nestedCollections = {}
	local nCnt = 0

    local r, e = API.fetchCollectionPaginated(collections_url, headers, function(partial_entries, percentage)
        callback(string.format("Syncing collections %.0f%%", percentage))
        for i = 1, #partial_entries do
            -- Ruthlessly update our local items
            local collection = partial_entries[i].data
            local key = collection.key
<<<<<<< HEAD
            if collection.data ~= nil and (collection.data.deleted == 1 or collection.data.deleted == true) then
                collections[key] = nil
            else
                collections[key] = collection
            end
=======
			--logger.info(JSON.encode(collection))
            -- for collections Zotero seems to use collection.deleted = true
			if collection.deleted then
				logger.info("Collection "..key.." has been deleted.")
				local localVersion = stmt_get_collectionVersion:reset():bind(key):step()
				if localVersion ~= nil then
					stmt_delete_collection:reset():bind(key):step()
					local cnt = stmt_changes:reset():step()
					if cnt ~= nil then 
						logger.info("Changes: ", tonumber(cnt[1]))
					end
				end
			else
				-- collection has not been deleted
				if collection.parentCollection == false then 
					collection.parentCollection = '/' 
				else 
					-- For nested collections sometimes the parent collection is not in the database yet.
					-- In this case insert would fail. So set parentCollection to root to start with and
					-- set the proper value once all the collections are in the db
					nestedCollections[key] = collection.parentCollection
					collection.parentCollection = '/'
					nCnt = nCnt + 1
				end
				stmt_update_collection:reset():bind(collection.name, collection.parentCollection, collection.key, collection.version):step()
				local cnt = stmt_changes:reset():step()
				if cnt ~= nil then 
					logger.info("Collection changes: ", tonumber(cnt[1]))
				end
			end
>>>>>>> c3ebfdb1
        end
    end)
    stmt_update_collection:close()
	
	-- deal with nested collections. 
	-- Now that the db for sure has entries for all collections we can safely set parent collections
	if nCnt > 0 then
	-- there are nestedCollections
		local stmt_update_parentCollection = db:prepare(ZOTERO_DB_UPDATE_PARENTCOLLECTION)
		for item, parent in pairs(nestedCollections) do
			stmt_update_parentCollection:reset():bind(item, parent):step()
		end
		stmt_update_parentCollection:close()
	end
	return r, e
end

-- Sync local db with zotero server
-- This includes:
-- 1. uploading local annotations
-- 2. downloading collections and organising them into local database structure
-- 3. same for items
-- 4. downloading attachments for marked collections
function API.syncAllItems(progress_callback)
    local callback = progress_callback or function() end

    local db = API.openDB()
    local since = API.getLibraryVersion()
	--logger.info("Local Zotero lib version: "..since)
	
	-- verify access
    local e = API.verifyZoteroAccess()
    if e ~= nil then return e end
    
    local err
    if since > 0 then 
    -- try to sync back first, so that any changes will be recorded when we update the db later on
		if (API.access.user.write and API.access.user.notes) then
			API.syncAnnotations()
		else
			err = "Zotero: API key does not have write access!"
			logger.warn(err)
		end
	end
	
	local r, e = API.fetchZoteroCollections(since, progress_callback)
    if e ~= nil then return e end
		
	e = API.fetchZoteroItems(since, callback)
    if e ~= nil then return e end
	
    API.setLibraryVersion(r)
	
    API.batchDownload(callback)

	API.getStats()
	-- err might show error for annotation upload which we have ignored so far..
    return err
end

---------------------
-- Check (local) library items
function API.checkItemData(progressCallBack)
    
    local db = API.openDB()

	local stats0 = API.getStats()
	local frac = 100/stats0.items
	local dStep = math.max(math.floor(stats0.items/100), 10)
	
    local stmt = db:prepare([[SELECT json(value) FROM 
    		itemData INNER JOIN items ON itemData.itemID = items.itemID]])

	local stmt_update_collectionItems = db:prepare(ZOTERO_DB_UPDATE_COLLECTION_ITEMS)
	
    -- to check whether changes where made
	local stmt_changes = db:prepare(ZOTERO_DB_CHANGES)
	
	local attachments = {}
	local annotations = {}
	
	local annotationTypes = Annotations.supportedZoteroTypes()

	db:exec("DELETE FROM collectionItems;")
	db:exec("DELETE FROM itemAnnotations;")
	db:exec("DELETE FROM itemAttachments;")
    local row = stmt:reset():step()
    local item
    local cnt = 0
    while row ~= nil do
		item = JSON.decode(row[1])
		
		-- Set the correct collection(s) for this item:
		if item.data.collections ~= nil then
			--if #item.data.collections > 1 then print("Item "..item.key.." is in ", #item.data.collections , " collections: ") end
			if item.data.collections[1] == nil then -- no collection specified: put in root directory
				stmt_update_collectionItems:reset():bind('/', item.key):step()
			else  -- some items might be in more than one collection, so loop over collections
				for i, coll in pairs(item.data.collections) do
					-- This works, but maybe better check if collection exists first? Then could delete item if collection no longer there...
					stmt_update_collectionItems:reset():bind(coll, item.key):step()
				end
			end
		end

		-- Check if it is a (supported) attachment or annotation
		-- If so, add it to the relevant table
		if (item.data.itemType == 'attachment' 
			and table_contains(SUPPORTED_MEDIA_TYPES, item.data.contentType)) then
				attachments[item.key] = item.data.parentItem or item.key -- if there is no parent item then use the item as its own parent
		elseif (item.data.itemType == 'annotation' 
				and table_contains(annotationTypes, item.data.annotationType)) then
			annotations[item.key] = item.data.parentItem
		end
		cnt = cnt + 1
		if progressCallBack and (cnt % dStep == 0) then
			progressCallBack(string.format("Re-analysing items: %.0f%%", cnt*frac))
		end
        row = stmt:step(row)
    end
    stmt:close()
	if progressCallBack then
		progressCallBack(string.format("Cataloguing attachments"))
	end
	API.setItemAttachments(attachments)
	if progressCallBack then
		progressCallBack(string.format("Cataloguing annotations"))
	end
	API.setAnnotations(annotations)
end
    
function API.getDirAndPath(item)
    if item == nil then
        return nil, nil
    else
        local dir = BaseUtil.joinPath(API.storage_dir, item.key)
        local file = BaseUtil.joinPath(dir, item.data.filename)
        return dir, file
    end
end

function API.getItem(key)
    local db = API.openDB()
    local stmt = db:prepare(ZOTERO_GET_ITEM)
    stmt:reset():bind1(1,key)

    local result, nr = stmt:resultset()
    stmt:close()

    if nr == 0 then
        return nil
    else
		--print(result[1][1])
        return JSON.decode(result[1][1])
    end
end

function API.getItemAttachments(key)
    local db = API.openDB()
    local stmt = db:prepare(ZOTERO_GET_ITEM_ATTACHMENTS)
    stmt:reset()
    stmt:bind1(1, key)

    local result, nr = stmt:resultset()

    stmt:close()

    if nr == 0 then
        return nil
    end

<<<<<<< HEAD
    local targetDir = API.storage_dir .. "/"
    if attachment.data.parentItem ~= nil then
        targetDir = targetDir .. attachment.data.parentItem
    else
        targetDir = targetDir .. attachmentKey
    end
    local targetPath = targetDir .. "/" .. attachment.data.filename
=======
    local items = {}

    for i=1,nr do
        table.insert(items, {
            ["key"] = result[1][i],
            ["text"] = result[2][i],
            ["type"] = 'attachment',
        })
    end
>>>>>>> c3ebfdb1

    return items
end


-- Downloads an attachment file to the correct directory and returns the path.
-- If the local version is up to date, no network request is made.
-- Before the download, the download_callback is called.
-- Returns tuple with path and error, if path is correct then error is nil.
function API.downloadAndGetPath(key, download_callback)

    local e = API.verifyZoteroAccess()
    if e ~= nil then return nil, e end

    local item = API.getItem(key)
    if item == nil then
        return nil, "Error: the requested file can not be found in the database"
    end

    if item.data.itemType ~= "attachment" then
        return nil, "Error: this item is not an attachment"
    elseif item.data.linkMode ~= "imported_file" and item.data.linkMode ~= "imported_url" then
        return nil, "Error: this item is not a stored attachment"
    elseif table_contains(SUPPORTED_MEDIA_TYPES, item.data.contentType) == false then
        return nil, "Error: this item has an unsupported content type (" .. item.data.contentType .. ")"
    end

    local downloadRequired = true
    
    local targetDir, targetPath = API.getDirAndPath(item)
	local file_ts = lfs.attributes(targetPath, "modification")
	if file_ts then  -- file already exists locally
		-- get local file version from doc settings file
		local docSettings = DocSettings:open(targetPath)    
		local libVersionAtLastSync  = docSettings:readSetting("zoteroLibVersion", 0)
		docSettings:close()
		-- check what the database expected to find (can be out-of date for many reasons...)
		local local_version, lastSync, itemVersion, itemID = API.getAttachmentVersion(key)
		logger.info("Zotero: ItemID:", itemID,", local item:",local_version, "(synced at", lastSync, ", lib version", libVersionAtLastSync,"), item version:", itemVersion)
		if libVersionAtLastSync >= item.version then
			logger.dbg("Up-to-date local file. No need for download.")
			downloadRequired = false
		end	
	else -- file does not exist, so make sure the folder is there...
	    lfs.mkdir(targetDir)
	end
	
	if downloadRequired then 
		if download_callback ~= nil then download_callback() end

		local errormsg
		logger.info("Zotero: Downloading attachment file")
		if API.settings:isTrue("webdav_enabled") then
			local result
			result, errormsg = API.downloadWebDAV(key, targetDir, targetPath)
		else
			local url = API.userLibraryURL .. "/items/" .. key .. "/file"
			logger.dbg("Zotero: fetching " .. url)

			local r, c, h = https.request {
				url = url,
				headers = API.zoteroHeader,
				sink = ltn12.sink.file(io.open(targetPath, "wb"))
			}

			errormsg = API.verifyResponse(r, c)
		end
		if errormsg then
			if file_ts then
				logger.warn("Failed to download updated attachtment version. Using local copy!")
			else
				logger.warn("Failed to download attachtment")
				return nil, errormsg
			end
		end
	end
	
	-- Check whether there are any annotations that need to be attached and save library version to sdr file 
	API.attachItemAnnotations(item)

    -- Update local db with synced item version number
    API.setAttachmentVersionByKey(key, item.version)

    return targetPath, nil
end


function API.downloadWebDAV(key, targetDir, targetPath)
    if API.getWebDAVUrl() == nil then
        return nil, "WebDAV url not set"
    end
    local url = API.getWebDAVUrl() .. "/" .. key .. ".zip"
    local headers = API.getWebDAVHeaders()
    local zipPath = targetDir .. "/" .. key .. ".zip"
    logger.dbg("Zotero: fetching URL " .. url)
    local r, c, h = https.request {
        method = "GET",
        url = url,
        headers = headers,
        sink = ltn12.sink.file(io.open(zipPath, "wb"))
    }

    if c ~= 200 then
        return nil, "Download failed with status code " .. c
    end

    -- Zotero WebDAV storage packs documents inside a zipfile
    local zip_cmd = "unzip -qq '" .. zipPath .. "' -d '" .. targetDir .. "'"
    logger.dbg("Zotero: unzipping with " .. zip_cmd)
    local zip_result = os.execute(zip_cmd)

    local remove_result, e, ecode = os.remove(zipPath)
    if remove_result == nil then
        logger.err(("Zotero: failed to remove zip file %s, error %s"):format(zipPath, e))
    end

    if zip_result then
        return targetPath
    else
        return nil, "Unzipping failed"
    end
end

function API.getWebDAVHeaders()
    local user = API.getWebDAVUser() or ""
    local pass = API.getWebDAVPassword() or ""

    return {
        ["Authorization"] = "Basic " .. sha2.bin_to_base64(user .. ":" .. pass)
    }
end


-- Download all files that are part of an offline collection
function API.batchDownload(progress_callback)
    local db = API.openDB()
    local stmt = db:prepare(ZOTERO_GET_OFFLINE_COLLECTION_ATTACHMENTS)

	local result, item_count = stmt:reset():resultset()
	
	logger.info("Zotero:", item_count, "offline items to download") 
	for i=1,item_count do
		local download_key = result[1][i]
		local filename = result[2][i]
		progress_callback(string.format(_("Downloading attachment %i/%i"), i, item_count))
		local path, e = API.downloadAndGetPath(download_key, nil)

		if e ~= nil then
			progress_callback(string.format(_("Error downloading attachment %s: %s"), filename, e))
		end
	end
end

-- Return a table of entries of a collection.
--
-- If key is nil, entries of the root collection will be given.
-- Each entry is a table with at least two values, the key and name.
-- Collections will have a display name that ends with a slash and contain true
-- under the key "collection" in their table.
function API.displayCollection(key)
    local db = API.openDB()
    local stmt = db:prepare(ZOTERO_QUERY_ITEMS)

    stmt:reset()
    stmt:clearbind()

    if key == nil then
		-- use fake key for root collection
		key = '/'
        --print("Key is nil")
    end
	stmt:bind1(1, key)

    local result = {}
    local row, _ = stmt:step({}, {})
    while row ~= nil do
        table.insert(result, {
            ["key"] = row[1],
            ["text"] = row[2],
            ["type"] = row[3],
        })
		--print(row[1], row[2], row[3])
        row = stmt:step(row)
    end
    stmt:close()
	
    return result
end

function API.displaySearchResults(query)
    local queryExpr = "%" .. string.gsub(query, " ", "%") .. "%"
    local db = API.openDB()
    local stmt = db:prepare(ZOTERO_SEARCH_ITEMS)

    stmt:reset()
    stmt:clearbind()

    stmt:bind1(1, queryExpr)

    local result = {}
    local row, _ = stmt:step({}, {})
    while row ~= nil do
        table.insert(result, {
            ["key"] = row[1],
            ["text"] = row[2],
            ["type"] = row[3],
        })

        row = stmt:step(row)
    end
<<<<<<< HEAD
    -- Sort collections by name
    local comparator = function(a,b)
        return (a["text"] < b["text"])
    end
    table.sort(result, comparator)

    -- Get list of items
    -- Careful: linear search. Can be optimized quite a bit!
    local items = API.getItems()
    local collectionItems = {}

    for k, item in pairs(items) do
        if item.data.itemType == "attachment"
            and table_contains(SUPPORTED_MEDIA_TYPES, item.data.contentType ) then

            if item.data.parentItem ~= nil then
                -- if we have a parent item, check whether it belongs to the collection
                -- we search for
                local parentItem = items[item.data.parentItem]
                if parentItem ~= nil and table_contains(parentItem.data.collections, key) then
                    local author = parentItem.meta.creatorSummary or "Unknown"
                    local name = author .. " - " .. parentItem.data.title

                    table.insert(collectionItems, {
                        ["key"] = k,
                        ["text"] = name
                    })
                end
            else
                -- item does not have metadata header
                if item.data.collections ~= nil
                    and table_contains(item.data.collections, key) then
                    table.insert(collectionItems, {
                        ["key"] = k,
                        ["text"] = item.data.title
                    })
                end
            end
        end
=======
    stmt:close()
	--print(JSON.encode(result))
    return result
end


function API.resetSyncState()
    API.closeDB()
    local bak_path = BaseUtil.joinPath(API.zotero_dir, "zotero.db.old")
    if not os.rename(API.db_path, bak_path) then
		os.delete(API.db_path)
	end
end


function API.isOfflineCollection(key)
    local db = API.openDB()

    local stmt = db:prepare(ZOTERO_GET_OFFLINE_COLLECTION):reset():bind1(1, key)

    local _, nr = stmt:resultset()


    return (nr > 0)
end


function API.addOfflineCollection(key)
    local db = API.openDB()
    local stmt = db:prepare(ZOTERO_ADD_OFFLINE_COLLECTION)
    stmt:reset():bind1(1, key):step()

end

function API.removeOfflineCollection(key)
    local db = API.openDB()
    local stmt = db:prepare(ZOTERO_REMOVE_OFFLINE_COLLECTION)
    stmt:reset():bind1(1, key):step()
end

function API.getAttachmentVersion(key)
    local db = API.openDB()
--    local stmt = db:prepare(ZOTERO_GET_VERSION)
    local stmt = db:prepare(ZOTERO_GET_ATTACHMENT_VERSION)
    local result, nr = stmt:reset():bind(key):resultset()
    stmt:close()

    if nr == 0 then
        return nil
    else
        return tonumber(result[1][1]), tonumber(result[2][1]), tonumber(result[3][1]), tonumber(result[4][1])
>>>>>>> c3ebfdb1
    end

end

<<<<<<< HEAD
function API.displaySearchResults(query)
    print("displaySearchResults for " .. query)
    local queryRegex = ".*" .. string.gsub(string.lower(query), " ", ".*") .. ".*"
    print("Searching for " .. queryRegex)
    -- Careful: linear search. Can be optimized quite a bit!
    local items = API.getItems()
    local results = {}

    for k, item in pairs(items) do
        if item.data.itemType == "attachment"
            and table_contains(SUPPORTED_MEDIA_TYPES, item.data.contentType ) then
            if item.data.parentItem ~= nil and items[item.data.parentItem] ~= nil then
                local parentItem = items[item.data.parentItem]
                if parentItem ~= nil then
                    local author = parentItem.meta.creatorSummary or "Unknown"
                    local name = author .. " - " .. parentItem.data.title

                    if parentItem.data.DOI ~= nil and parentItem.data.DOI ~= "" then
                        name = name .. " - " .. parentItem.data.DOI
                    end

                    if string.match(string.lower(name), queryRegex) then
                        table.insert(results, {
                            ["key"] = k,
                            ["text"] = name
                        })
                    end
                end
            elseif item.data ~= nil and item.data.title ~= nil then
                -- item does not have metadata header, match against title directly
                local title = item.data.title
                if string.match(string.lower(title), queryRegex) then
                        table.insert(results, {
                            ["key"] = k,
                            ["text"] = title
                        })
                end
            end
=======

function API.setAttachmentVersion(id, version)
    local db = API.openDB()
--    local stmt = db:prepare(ZOTERO_SET_VERSION)
	local stmt = db:prepare(ZOTERO_SET_ATTACHMENT_SYNCEDVERSION)
    stmt:reset():bind(id, version):step()
    stmt:close()
end

function API.setAttachmentVersionByKey(key, version)
    local db = API.openDB()
	local stmt = db:prepare(ZOTERO_SET_ATTACHMENT_SYNCEDVERSION_KEY)
    stmt:reset():bind(key, version):step()
    stmt:close()
end

function API.syncAnnotations(progress_callback)
    local db = API.openDB()
	local stmt = db:prepare(ZOTERO_GET_LOCAL_ATTACHMENT)
	-- get list of all local pdf files (according to db...)
    local files, item_count = stmt:resultset()
    logger.info("Checking for new local annotations on "..item_count.." pdf files.")
    stmt:close()
	local stmt_ts = db:prepare(ZOTERO_SET_ATTACHMENT_LASTSYNC)
	
    for i = 1, item_count do
        local key = files[1][i]
        local filename = files[2][i]
        local db_ts = tonumber(files[3][i])
        
        local file_path = API.storage_dir .. "/" .. key .. "/" .. filename
        -- Check time of last modification
        -- TO DO
		--local targetDir, targetPath = API.getDirAndPath(item)
		local sidecarFile = DocSettings:findSidecarFile (file_path, no_legacy)
		if sidecarFile then	-- only can have local annotations if sidecar file exists...
			local file_ts = lfs.attributes(sidecarFile, "modification")
			--print(file_ts, db_ts, file_ts > db_ts)
			-- Compare to last sync recorded in db
			if file_ts > db_ts then	-- sidecar files has been modified since last sync
				Annotations.createAnnotations(file_path, key, API.createItems)
				stmt_ts:reset():bind1(1, key):step()
 			end
		else
			-- TO-DO:
			-- Should check if local attachment still exists and update db if need be...
		end
				
        if progress_callback ~= nil and (i == 1 or i % 10 == 0 or i == item_count) then
            progress_callback(string.format(_("Syncing annotations of file %i/%i"), i, item_count))
>>>>>>> c3ebfdb1
        end
    end
end

-- Create a whole range of items.
-- Returns an array with a status code per item
function API.createItems(items)
    -- up to 50 items can be created with one request, see https://www.zotero.org/support/dev/web_api/v3/write_requests#creating_multiple_objects for details
    local API_MAX_ITEMS_PER_REQUEST = 50
    local total_items = #items
    local total_requests = math.ceil(total_items / API_MAX_ITEMS_PER_REQUEST)

    local created_items = {}
    for i=1,total_items do
        table.insert(created_items, nil)
    end

    local e = API.verifyZoteroAccess()
    if e ~= nil then
        return created_items, e
    end
    local headers = API.zoteroHeader
    local create_url = API.userLibraryURL.."/items"


    for request_no=1,total_requests do
        local request_items = {}
        local start_item = (request_no - 1) * API_MAX_ITEMS_PER_REQUEST
        local end_item = math.min(start_item + API_MAX_ITEMS_PER_REQUEST, total_items)
        for i=start_item,end_item do
            table.insert(request_items, items[i])
        end

        local request_json = JSON.encode(request_items)
        headers["if-unmodified-since"] = API.getLibraryVersion()
        local response = {}
        logger.dbg(("Zotero: POST request to %s, body:\n%s"):format(create_url, request_json))
        local r,c, response_headers = https.request {
            method = "POST",
            url = create_url,
            headers = headers,
            sink = ltn12.sink.table(response),
            source = ltn12.source.string(request_json)
        }
        e = API.verifyResponse(r, c)
        if e ~= nil then return created_items, e end

        local content = table.concat(response, "")
        local ok, result = pcall(JSON.decode, content)
        if not ok then
            return created_items, "Error: failed to parse JSON in response to annotation creation request"
        end
        
        -- Maybe don't update library version in here, becase we can't be sure that we have synced all items yet
        -- Should run a library update after we have finished creating new items...
        
        --local new_library_version = response_headers["last-modified-version"]
----        print("New lib version: ", new_library_version)
        --if new_library_version ~= nil then
            --API.setLibraryVersion(new_library_version)
        --else
            --logger.err("Z: could not update library version from create request, got " .. tostring(new_library_version))
        --end
		--print(JSON.encode(result))
        for k,v in pairs(result["successful"]) do
            local index = start_item + tonumber(k) + 1
            created_items[index] = v
        end

        for k,v in pairs(result["unchanged"]) do
            local index = start_item + tonumber(k) + 1
            local zotero_key = v
            created_items[index] = {
                ["key"] = zotero_key
            }
        end
    end

    return created_items, nil
end

function getPageDimensions(filePath)

    -- We need to get page height of pdf document to be able to convert Zotero position to KOReader positions
    -- Open document to get the dimensions of the first page
    local DocumentRegistry = require("document/documentregistry")	
    local provider = DocumentRegistry:getProvider(filePath)	
    local document = DocumentRegistry:openDocument(filePath, provider)
    if not document then
        UIManager:show(InfoMessage:new{
            text = _("No reader engine for this file or invalid file.")
        })
        return
    end
    -- Assume all pages have the same dimensions and thus just take first page:
    local pageDims = document:getNativePageDimensions(1)
    print("Page dimensions: ", JSON.encode(pageDims))
    document:close()
    return pageDims
end

-- Sync annotations for specified item from Zotero with sdr folder
function API.syncItemAnnotations(item, annotation_callback)

	if item.data.contentType ~= SUPPORTED_MEDIA_TYPES[1] then
        return "Warning: Can only sync annotations for pdf files for now"
    end
	
	local itemKey = item.key
    local fileDir, filePath = API.getDirAndPath(item)

    if filePath == nil then
        return "Error: could not find item"
    end
    
    -- (Relevant) Zotero annotation keys (currently only for highlights)
    local zoteroItems = {}
    local updateNeeded = true

    local zotCount = 0
    
    local settings = LuaSettings:open(BaseUtil.joinPath(fileDir, ".zotero.metadata.lua"))    
    local lastSyncedLibVersion = settings:readSetting("libraryVersion", 0)
    local libVersion = tonumber(API.getLibraryVersion())
    print("Local lib version: ", lastSyncedLibVersion)
    if lastSyncedLibVersion >= libVersion then 
        print("No need to check Zotero database") 
        zoteroItems = settings:readSetting("zoteroItems")
        updateNeeded = false
    else
        print("Checking item\'s annotations in Zotero database")
        -- Scan zotero annotations.
		local db = API.openDB()
		local stmt_get_ItemAnnotationInfo = db:prepare(ZOTERO_GET_ITEM_ANNOTATIONS_INFO)

		local row = stmt_get_ItemAnnotationInfo:bind(itemKey):step()
		while row ~= nil do
			local key = row[1]
			local versi = row[2]
			zoteroItems[row[1]] = { ["status"] = "newerRemote" , ["version"] = tonumber(row[2]), ["syncedVersion"] = tonumber(row[3])}
			zotCount = zotCount + 1
			row = stmt_get_ItemAnnotationInfo:step(row)
		end
        print(JSON.encode(zoteroItems))
        if zotCount > 0 then
            print("Found "..zotCount.." zotero annotations.")
        else  -- nothing to update!
            updateNeeded = false
        end
    end
    
	-- Find all the annotations that KOReader knows about from DocSettings
    local docSettings = DocSettings:open(filePath)    
    local koreaderAnnotations = docSettings:readSetting("annotations", {})
    print(#koreaderAnnotations.." KOReader Annotations. ")

    local localZotAnn = {}
    local localKORAnn = {}
    local localMods = 0
    -- If there are locally stored KOReader annotations, check them to identify Zotero annotations
    if #koreaderAnnotations > 0 then
        -- Iterate over KOReader annotations to check which ones are zotero items
        for idx, ann in ipairs(koreaderAnnotations) do
            if (ann.zoteroKey ~= nil) then
                --print("KOReader annotation imported from Zotero ", ann.zoteroKey)
                localZotAnn[ann.zoteroKey] = idx
            else
                if ann.drawer ~= nil then -- it's a note or highlight
                    logger.dbg("Zotero: Additional KOReader annotation: "..ann.text)
                    -- make 'fake' sort key
                    koreaderAnnotations[idx].zoteroSortIndex = string.format("%05d|%06d|%05d", ann.page-1, idx, math.floor(ann.pos0.y))
                    --print(koreaderAnnotations[idx].zoteroSortIndex)
                    table.insert(localKORAnn, idx)
                    localMods = localMods + 1
                else -- it's a bookmark (or even s/t else?)
                    logger.dbg("Zotero: Ignoring bookmark: "..ann.text)
                end
            end
        end
        
        -- Deal with local Zotero annotations
        --
        -- Iterate over local Zotero annotations to check whether they have been changed
        for key, idx in pairs(localZotAnn) do
            local item = API.getItem(key)
            local ann = koreaderAnnotations[idx]
            if item ~= nil then
	            if zoteroItems[key] ~= nil then
					zoteroItems[key].position = idx
				else
					zoteroItems[key] = { ["position"] = idx }
				end
                if item.version > ann.zoteroVersion then
                    print("Database item is newer. Overwrite local version of "..key)
                    zoteroItems[key].status = "newerRemote"
                else
                    if (item.data.annotationComment == ann.note) or -- same comment
                    (ann.note == nil and item.data.annotationComment == "") then  -- or unchanged text hightlight only
                        print("Up to date "..key) 
                        zoteroItems[key].status = "inSync"
                    else
                        print("Locally modified note "..key) 
                        zoteroItems[key].status = "newerLocal" 
                        localMods = localMods + 1
                    end                   
                end
            else
				if ann.zoteroVersion > libVersion then
					print("Local Annotation "..key.." ahead of DB")
					zoteroItems[key] = { ["status"] = "inSync" }
				else
					print("Annotation has been deleted in Zotero "..key)
					zoteroItems[key] = { ["status"] = "deletedRemote", ["position"] = idx  }
				end
            end
        end
        -- Check with the remote list of annotations to see if there are any new ones or local deletions...
        for key, annInfo in pairs(zoteroItems) do
            if localZotAnn[key] == nil then
                if API.getItem(key).version > lastSyncedLibVersion then
                    print("New Zotero annotation: "..key)
                    zoteroItems[key].status = "newRemote"
                else
                    print("Annotation has been deleted locally: "..key)
                    zoteroItems[key].status = "deletedLocal"
                    localMods = localMods + 1
                end
            end        
        end
        print("Zotero annotations ", JSON.encode(zoteroItems))
    else
        if zoteroItems ~= nil then updateNeeded = true end
    end
    -- Need to decide what to do in case there are local changes
    -- Maybe have dialogue with choice of discarding, keeping them locally or synching them to Zotero?
    local action = "keep"
    if annotation_callback ~= nil then action = annotation_callback() end
    action = "upload"
    --action = "discard"
    if localMods > 0 then
        print(localMods.." locally modified annotations")
        if action == "discard" then  -- delete all local annotations
            print("Discarding all local changes and revert to Zotero annotations.")
            koreaderAnnotations = {}
            updateNeeded = true
        elseif action == "upload" then
            print("Zotero upload of changes is not implemented yet! Just keeping changes locally.")
        else
            print("Keeping the local changes.")
        end
    end
    
    if updateNeeded then
        -- We need to get page height of pdf document to be able to convert Zotero position to KOReader positions
        local pageDims = settings:readSetting("pageDimensions")
        if pageDims == nil then
            pageDims = getPageDimensions(filePath)
        end
        
        if #koreaderAnnotations == 0 then
            for key, annInfo in pairs(zoteroItems) do
                table.insert(koreaderAnnotations, Annotations.convertZoteroToKOReader(API.getItem(key), pageDims.h))
            end
        else
            for key, itemInfo in pairs(zoteroItems) do
            print("Updating item ", key, itemInfo.status)
                if itemInfo.status == "newerRemote" then
                    koreaderAnnotations[itemInfo.position] = Annotations.convertZoteroToKOReader(API.getItem(key), pageDims.h)
                elseif itemInfo.status == "deletedRemote" then
                    koreaderAnnotations[itemInfo.position] = nil
                elseif itemInfo.status == "newRemote" then
                    table.insert(koreaderAnnotations, Annotations.convertZoteroToKOReader(API.getItem(key), pageDims.h))
                end
            end
        end
        
        -- Unsorted annotations seem to lead to spurious results when displaying notes!
        -- So seems important to have them in the right order before saving them
        
        -- Use zoteroSortIndex for sorting.
        -- No idea how this index is generated, but this seems to work...
        local comparator = function(a,b)
            return (a["zoteroSortIndex"] < b["zoteroSortIndex"])
        end
        table.sort(koreaderAnnotations, comparator)

        -- Write to sdr file
        docSettings:saveSetting("annotations", koreaderAnnotations)
        -- Save page dimensions for future use
        settings:saveSetting("pageDimensions", pageDims)

--      print(JSON.encode(koAnnotations))          
    end
    
    settings:saveSetting("zoteroItems", zoteroItems)
    settings:saveSetting("libraryVersion", tonumber(API.getLibraryVersion()))
    settings:flush() 
    docSettings:flush()
end

-- Attach Zotero annotations for specified item
-- by adding them to document settings
function API.attachItemAnnotations(item, annotation_callback)

	if item.data.contentType ~= SUPPORTED_MEDIA_TYPES[1] then
        return "Warning: Can only sync annotations for pdf files for now"
    end
	
	local itemKey = item.key
    local fileDir, filePath = API.getDirAndPath(item)

    if filePath == nil then
        return "Error: could not find item"
    end
    
    -- (Relevant) Zotero annotation keys (currently only for highlights)
    local zoteroItems = {}
    local zotCount = 0
    
	local docSettings = DocSettings:open(filePath)    
    local lastSyncedLibVersion = docSettings:readSetting("zoteroLibVersion", 0)
    local libVersion = API.getLibraryVersion()

    if lastSyncedLibVersion < libVersion then 
        --print("Checking item\'s annotations in Zotero database")
        -- Scan zotero annotations.
		local db = API.openDB()
		local stmt_get_ItemAnnotationInfo = db:prepare(ZOTERO_GET_ITEM_ANNOTATIONS_INFO)

		local row = stmt_get_ItemAnnotationInfo:bind(itemKey):step()
		while row ~= nil do
			local key = row[1]
			zoteroItems[key] = {["version"] = tonumber(row[2]), ["syncedVersion"] = tonumber(row[3])}
			zotCount = zotCount + 1
			row = stmt_get_ItemAnnotationInfo:step(row)
		end
        --print(JSON.encode(zoteroItems))
    end
    if zotCount > 0 then
		-- Find all the annotations that KOReader knows about from DocSettings
		local koreaderAnnotations = docSettings:readSetting("annotations", {})
		print(#koreaderAnnotations.." KOReader Annotations. ")

		local localZotAnn = {}
		-- If there are locally stored KOReader annotations, check them to identify Zotero annotations
		for idx, ann in ipairs(koreaderAnnotations) do
			if (ann.zoteroKey ~= nil) then
				if zoteroItems[ann.zoteroKey] ~= nil then
					localZotAnn[ann.zoteroKey] = { ["position"] = idx, ["version"] = ann.zoteroVersion }
				elseif ann.zoteroVersion < libVersion then
					logger.info("Delete local Zotero annotation "..ann.zoteroKey)
					table.remove(koreaderAnnotations, idx)
				end
			end
		end
		
		-- We need to get page height of pdf document to be able to convert Zotero position to KOReader positions
		local pageHeight = docSettings:readSetting("page_height")
		if pageHeight == nil then
			pageHeight = getPageDimensions(filePath).h
		end
		
		for key, itemInfo in pairs(zoteroItems) do
			local item = API.getItem(key)
			print(key, JSON.encode(localZotAnn[key]))
			if localZotAnn[key] == nil then
				--print(JSON.encode(item))
				table.insert(koreaderAnnotations, Annotations.convertZoteroToKOReader(item, pageHeight))
			elseif localZotAnn[key].version < itemInfo.version then
				logger.info("Updating annotation "..key)
				koreaderAnnotations[localZotAnn[key].position] = Annotations.convertZoteroToKOReader(item, pageHeight)
			end
		end
		--print(JSON.encode(koreaderAnnotations))
		-- Unsorted annotations seem to lead to spurious results when displaying notes!
		-- So seems important to have them in the right order before saving them
		
		-- Use zoteroSortIndex for sorting.
		-- No idea how this index is generated, but this seems to work...
		local comparator = function(a,b)
			return (a.page..(a.zoteroSortIndex or "") < b.page..(b.zoteroSortIndex or ""))
		end
		table.sort(koreaderAnnotations, comparator)

		docSettings:saveSetting("annotations", koreaderAnnotations)
		-- Save page dimensions for future use
		docSettings:saveSetting("page_height", pageHeight)
	else
		logger.info("Zotero: item annotations up to date.")
	end
	-- Write new lib version to sdr file
	docSettings:saveSetting("zoteroLibVersion", libVersion)
    docSettings:flush()
end

<<<<<<< HEAD
function API.resetSyncState()
    API.setItems({})
    API.setCollections({})
    API.setLibraryVersion(0)
end
=======
>>>>>>> c3ebfdb1

return API<|MERGE_RESOLUTION|>--- conflicted
+++ resolved
@@ -28,12 +28,8 @@
 
 local SUPPORTED_MEDIA_TYPES = {
     [1] = "application/pdf",
-<<<<<<< HEAD
-    [2] = "application/epub+zip"
-=======
     [2] = "application/epub+zip",
     [3] = "text/html"
->>>>>>> c3ebfdb1
 }
 
 local ZOTERO_BASE_URL = "https://api.zotero.org"
@@ -480,8 +476,6 @@
 
 local function file_exists(path)
     if path == nil then return nil end
-    local info = lfs.attributes(path)
-    --print(JSON.encode(info))
     return lfs.attributes(path) ~= nil
 end
 
@@ -670,11 +664,6 @@
     return API.settings
 end
 
--- Retrieve underlying settings object to make changes from the outside
-function API.getSettings()
-    return API.settings
-end
-
 
 -- Check that a webdav connection works by performing a PROPFIND operation on the
 -- URL with the associated credentials.
@@ -921,16 +910,10 @@
 end
 
 
-<<<<<<< HEAD
-    local headers = API.getHeaders(api_key)
-    local items_url = ("https://api.zotero.org/users/%s/items?since=%s&includeTrashed=true"):format(user_id, since)
-    local collections_url = ("https://api.zotero.org/users/%s/collections?since=%s&includeTrashed=true"):format(user_id, since)
-=======
 -- Fetch (new) items from Zotero server and organise them into the local sqlite database
 function API.fetchZoteroItems(since, progress_callback)
     
     local callback = progress_callback or function() end
->>>>>>> c3ebfdb1
 
     local db = API.openDB()
     if since == nil then  since = API.getLibraryVersion() end
@@ -959,16 +942,6 @@
             -- Ruthlessly update our local items
             local item = partial_entries[i]
             local key = item.key
-<<<<<<< HEAD
-
-            -- Check if item was deleted.
-            -- Server either sets deleted to true or 1, so we need to check for both
-            if item.data ~= nil and (item.data.deleted == 1 or item.data.deleted == true) then
-                items[key] = nil
-            else
-                items[key] = item
-            end
-=======
             
             if item.data.deleted then
 				logger.info("Item "..key.." has been deleted.")
@@ -1009,7 +982,6 @@
 					annotations[key] = item.data.parentItem
 				end
 			end
->>>>>>> c3ebfdb1
         end
     end)
 
@@ -1064,13 +1036,6 @@
             -- Ruthlessly update our local items
             local collection = partial_entries[i].data
             local key = collection.key
-<<<<<<< HEAD
-            if collection.data ~= nil and (collection.data.deleted == 1 or collection.data.deleted == true) then
-                collections[key] = nil
-            else
-                collections[key] = collection
-            end
-=======
 			--logger.info(JSON.encode(collection))
             -- for collections Zotero seems to use collection.deleted = true
 			if collection.deleted then
@@ -1101,7 +1066,6 @@
 					logger.info("Collection changes: ", tonumber(cnt[1]))
 				end
 			end
->>>>>>> c3ebfdb1
         end
     end)
     stmt_update_collection:close()
@@ -1273,15 +1237,6 @@
         return nil
     end
 
-<<<<<<< HEAD
-    local targetDir = API.storage_dir .. "/"
-    if attachment.data.parentItem ~= nil then
-        targetDir = targetDir .. attachment.data.parentItem
-    else
-        targetDir = targetDir .. attachmentKey
-    end
-    local targetPath = targetDir .. "/" .. attachment.data.filename
-=======
     local items = {}
 
     for i=1,nr do
@@ -1291,7 +1246,6 @@
             ["type"] = 'attachment',
         })
     end
->>>>>>> c3ebfdb1
 
     return items
 end
@@ -1502,47 +1456,6 @@
 
         row = stmt:step(row)
     end
-<<<<<<< HEAD
-    -- Sort collections by name
-    local comparator = function(a,b)
-        return (a["text"] < b["text"])
-    end
-    table.sort(result, comparator)
-
-    -- Get list of items
-    -- Careful: linear search. Can be optimized quite a bit!
-    local items = API.getItems()
-    local collectionItems = {}
-
-    for k, item in pairs(items) do
-        if item.data.itemType == "attachment"
-            and table_contains(SUPPORTED_MEDIA_TYPES, item.data.contentType ) then
-
-            if item.data.parentItem ~= nil then
-                -- if we have a parent item, check whether it belongs to the collection
-                -- we search for
-                local parentItem = items[item.data.parentItem]
-                if parentItem ~= nil and table_contains(parentItem.data.collections, key) then
-                    local author = parentItem.meta.creatorSummary or "Unknown"
-                    local name = author .. " - " .. parentItem.data.title
-
-                    table.insert(collectionItems, {
-                        ["key"] = k,
-                        ["text"] = name
-                    })
-                end
-            else
-                -- item does not have metadata header
-                if item.data.collections ~= nil
-                    and table_contains(item.data.collections, key) then
-                    table.insert(collectionItems, {
-                        ["key"] = k,
-                        ["text"] = item.data.title
-                    })
-                end
-            end
-        end
-=======
     stmt:close()
 	--print(JSON.encode(result))
     return result
@@ -1594,51 +1507,10 @@
         return nil
     else
         return tonumber(result[1][1]), tonumber(result[2][1]), tonumber(result[3][1]), tonumber(result[4][1])
->>>>>>> c3ebfdb1
-    end
-
-end
-
-<<<<<<< HEAD
-function API.displaySearchResults(query)
-    print("displaySearchResults for " .. query)
-    local queryRegex = ".*" .. string.gsub(string.lower(query), " ", ".*") .. ".*"
-    print("Searching for " .. queryRegex)
-    -- Careful: linear search. Can be optimized quite a bit!
-    local items = API.getItems()
-    local results = {}
-
-    for k, item in pairs(items) do
-        if item.data.itemType == "attachment"
-            and table_contains(SUPPORTED_MEDIA_TYPES, item.data.contentType ) then
-            if item.data.parentItem ~= nil and items[item.data.parentItem] ~= nil then
-                local parentItem = items[item.data.parentItem]
-                if parentItem ~= nil then
-                    local author = parentItem.meta.creatorSummary or "Unknown"
-                    local name = author .. " - " .. parentItem.data.title
-
-                    if parentItem.data.DOI ~= nil and parentItem.data.DOI ~= "" then
-                        name = name .. " - " .. parentItem.data.DOI
-                    end
-
-                    if string.match(string.lower(name), queryRegex) then
-                        table.insert(results, {
-                            ["key"] = k,
-                            ["text"] = name
-                        })
-                    end
-                end
-            elseif item.data ~= nil and item.data.title ~= nil then
-                -- item does not have metadata header, match against title directly
-                local title = item.data.title
-                if string.match(string.lower(title), queryRegex) then
-                        table.insert(results, {
-                            ["key"] = k,
-                            ["text"] = title
-                        })
-                end
-            end
-=======
+    end
+
+end
+
 
 function API.setAttachmentVersion(id, version)
     local db = API.openDB()
@@ -1689,7 +1561,6 @@
 				
         if progress_callback ~= nil and (i == 1 or i % 10 == 0 or i == item_count) then
             progress_callback(string.format(_("Syncing annotations of file %i/%i"), i, item_count))
->>>>>>> c3ebfdb1
         end
     end
 end
@@ -2085,13 +1956,5 @@
     docSettings:flush()
 end
 
-<<<<<<< HEAD
-function API.resetSyncState()
-    API.setItems({})
-    API.setCollections({})
-    API.setLibraryVersion(0)
-end
-=======
->>>>>>> c3ebfdb1
 
 return API